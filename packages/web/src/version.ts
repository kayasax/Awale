--- conflicted
+++ resolved
@@ -6,8 +6,4 @@
 export const APP_VERSION: string =
 	(typeof import.meta !== 'undefined' && (import.meta as any).env && (import.meta as any).env.VITE_APP_VERSION) ||
 	(typeof process !== 'undefined' && process.env && process.env.APP_VERSION) ||
-<<<<<<< HEAD
-	'0.5.12-LOBBY-GAME-TRANSITION';
-=======
-	'0.5.11-WOOD-HIGHLIGHT-FIX';
->>>>>>> 82e0a03d
+	'0.5.12-LOBBY-GAME-TRANSITION';